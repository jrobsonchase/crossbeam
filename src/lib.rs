--- conflicted
+++ resolved
@@ -9,13 +9,13 @@
 //!     * [`ArrayQueue<T>`] is a bounded MPMC queue.
 //!     * [`SegQueue<T>`] is an unbounded MPMC queue.
 //!
+//! * Memory management
+//!     * [`epoch`] module contains epoch-based garbage collection.
+//!
 //! * Thread synchronization
 //!     * [`channel`] module contains multi-producer multi-consumer channels for message passing.
 //!     * [`ShardedLock<T>`] is like [`RwLock<T>`], but sharded for faster concurrent reads.
 //!     * [`WaitGroup`] enables threads to synchronize the beginning or end of some computation.
-//!
-//! * Memory management
-//!     * [`epoch`] module contains epoch-based garbage collection.
 //!
 //! * Utilities
 //!     * [`Backoff`] performs exponential backoff in spin loops.
@@ -83,12 +83,6 @@
 
 cfg_if! {
     if #[cfg(feature = "std")] {
-        pub use crossbeam_utils::thread;
-
-        // Export `crossbeam_utils::thread::scope` into the crate root because it's become an
-        // established pattern.
-        pub use crossbeam_utils::thread::scope;
-
         mod _deque {
             pub extern crate crossbeam_deque;
         }
@@ -106,34 +100,11 @@
         #[doc(hidden)]
         pub use _channel::*;
 
-<<<<<<< HEAD
-        #[macro_use]
-        extern crate lazy_static;
-        extern crate parking_lot;
-
-        mod sharded_lock;
-        mod wait_group;
-=======
-        mod treiber_stack;
->>>>>>> af131661
-
         /// Concurrent queues.
         pub mod queue;
 
-<<<<<<< HEAD
-        /// Thread synchronization primitives.
-        pub mod sync {
-            pub use crossbeam_utils::sync::Parker;
-            pub use sharded_lock::{ShardedLock, ShardedLockReadGuard, ShardedLockWriteGuard};
-            pub use wait_group::WaitGroup;
-        }
-=======
-        /// Concurrent stacks.
-        pub mod stack {
-            pub use treiber_stack::TreiberStack;
-        }
-
         pub use crossbeam_utils::sync;
->>>>>>> af131661
+        pub use crossbeam_utils::thread;
+        pub use crossbeam_utils::thread::scope;
     }
 }